--- conflicted
+++ resolved
@@ -53,13 +53,10 @@
 constexpr int PRESS_PIN = 35;
 
 constexpr unsigned long PRESS_CYCLE = 100, PID_CYCLE = 500, PWM_CYCLE = 500, LOG_CYCLE = 2000;
-<<<<<<< HEAD
+
 constexpr unsigned long IDLE_CYCLE = 2000;  // ms between publishes when idle
 constexpr unsigned long SHOT_CYCLE = 500;   // ms between publishes during a shot
-=======
-constexpr unsigned long MQTT_IDLE_CYCLE = 2000;  // ms between publishes when idle
-constexpr unsigned long MQTT_SHOT_CYCLE = 500;   // ms between publishes during a shot
->>>>>>> ffec3679
+
 
 // Brew & Steam setpoint limits
 constexpr float BREW_MIN = 90.0f, BREW_MAX = 99.0f;
@@ -374,7 +371,7 @@
  * @return Control output (unclamped)
  */
 // Continuous-time gains: Kp [out/°C], Ki [out/(°C·s)], Kd [out·s/°C]
-<<<<<<< HEAD
+
 static float calcPID(float Kp, float Ki, float Kd,
                      float sp, float pv,
                      float dt,                    // seconds (0.5 at 2 Hz)
@@ -382,14 +379,7 @@
                      float& iSum,                 // integral accumulator (∫err dt)
                      float guard,                 // limit on iTerm (e.g., 10 = ±10% duty)
                      float dTau = 1.0f)           // derivative LPF time const (s), ~1×dt
-=======
-static float calcPID(float Kp, float Ki, float Kd, float sp, float pv,
-                     float dt,           // seconds (0.5 at 2 Hz)
-                     float& pvFilt,      // store filtered pv
-                     float& iSum,        // integral accumulator (∫err dt)
-                     float guard,        // limit on iTerm (e.g., 10 = ±10% duty)
-                     float dTau = 1.0f)  // derivative LPF time const (s), ~1×dt
->>>>>>> ffec3679
+
 {
     // 1) Error
     float err = sp - pv;
@@ -399,34 +389,23 @@
 
     // 3) Derivative on measurement with 1st-order filter (dirty derivative)
     //    LPF on pv: pvFilt' = (pv - pvFilt)/dTau
-<<<<<<< HEAD
+
     float alpha = dt / (dTau + dt);  // 0<alpha<1
     float prevPvFilt = pvFilt;
     pvFilt += alpha * (pv - pvFilt);  // low-pass the measurement
     float dMeas = (pvFilt - prevPvFilt) / dt;
-=======
-    float alpha = dt / (dTau + dt);   // 0<alpha<1
-    pvFilt += alpha * (pv - pvFilt);  // low-pass the measurement
-    static float lastPvFilt = 0.0f;
-    float dMeas = (pvFilt - lastPvFilt) / dt;
-    lastPvFilt = pvFilt;
->>>>>>> ffec3679
+
 
     // 4) Terms
     float pTerm = Kp * err;
     float iTerm = Ki * iSum;
     // clamp the CONTRIBUTION of I (anti-windup)
-<<<<<<< HEAD
+
     if (iTerm >  guard) iTerm =  guard;
     if (iTerm < -guard) iTerm = -guard;
 
     float dTerm = -Kd * dMeas;          // derivative on measurement
-=======
-    if (iTerm > guard) iTerm = guard;
-    if (iTerm < -guard) iTerm = -guard;
-
-    float dTerm = -Kd * dMeas;  // derivative on measurement
->>>>>>> ffec3679
+
 
     // 5) Output (unclamped here; clamp at actuator)
     return pTerm + iTerm + dTerm;
@@ -558,14 +537,11 @@
     // Active target picks between brew and steam setpoints
     setTemp = steamFlag ? steamSetpoint : brewSetpoint;
 
-<<<<<<< HEAD
+
     heatPower = calcPID(pGainTemp, iGainTemp, dGainTemp,
                         setTemp, currentTemp,
                         dt, pvFiltTemp, iStateTemp, windupGuardTemp);
-=======
-    heatPower = calcPID(pGainTemp, iGainTemp, dGainTemp, setTemp, currentTemp, dt, pvFiltTemp,
-                        iStateTemp, windupGuardTemp);
->>>>>>> ffec3679
+
     if (heatPower > 100.0f) heatPower = 100.0f;
     if (heatPower < 0.0f) heatPower = 0.0f;
     heatCycles = (int)((100.0f - heatPower) / 100.0f * PWM_CYCLE);
@@ -1373,19 +1349,13 @@
     // TRIAC control needs frequent checks (after OTA.handle to keep WiFi responsive)
     if (!otaActive) updateTriacControl();
 
-<<<<<<< HEAD
-    unsigned long publishInterval = shotFlag ? SHOT_CYCLE : IDLE_CYCLE;
-    if (!otaActive && streamData && (currentTime - lastMqttTime) >= publishInterval) {
-        if (mqttClient.connected()) {
-            publishStates();
-            lastMqttTime = currentTime;
-        }
-=======
+
+
     unsigned long publishInterval = shotFlag ? MQTT_SHOT_CYCLE : MQTT_IDLE_CYCLE;
     if (!otaActive && streamData && (currentTime - lastMqttTime) >= publishInterval) {
         if (mqttClient.connected()) publishStates();
         lastMqttTime = currentTime;
->>>>>>> ffec3679
+
     }
 
     if (!otaActive && debugPrint &&
