/**
 * @file gagguino.cpp
 * @brief Gagguino firmware: ESP32 control for Gaggia Classic.
 *
 * High‑level responsibilities:
 * - Temperature control using a MAX31865 RTD amplifier (PT100) and PID.
 * - Heater PWM drive and optional TRIAC phase‑angle dimming for pump control.
 * - Flow, pressure and shot timing measurement with debounced ISR counters.
 * - Wi‑Fi + MQTT with Home Assistant discovery for control/telemetry.
 * - Robust OTA (ArduinoOTA) that throttles other work while an update runs.
 *
 * Hardware pins (ESP32 default board mapping):
 * - FLOW_PIN (26)   : Flow sensor input (interrupt on CHANGE)
 * - ZC_PIN (25)     : AC zero‑cross detect (interrupt on RISING)
 * - HEAT_PIN (27)   : Boiler relay/SSR output (PWM windowing)
 * - AC_SENS (14)    : Steam switch sense (digital input)
 * - TRIAC_PIN (17)  : TRIAC gate output for pump phase control
 * - MAX_CS (16)     : MAX31865 SPI chip‑select
 * - PRESS_PIN (35)  : Analog pressure sensor input
 */
#include "gagguino.h"

#include <Adafruit_MAX31865.h>
#include <Arduino.h>
#include <ArduinoOTA.h>
#include <PubSubClient.h>
#include <WiFi.h>
#include <ctype.h>

#include <cstdarg>

#include "secrets.h"  // WIFI_*, MQTT_*

#define VERSION "7.0"
#define STARTUP_WAIT 1000
#define SERIAL_BAUD 115200

/**
 * @brief Lightweight printf‑style logger to the serial console.
 */
static inline void LOG(const char* fmt, ...) {
    static char buf[192];
    va_list args;
    va_start(args, fmt);
    vsnprintf(buf, sizeof(buf), fmt, args);
    va_end(args);
    Serial.println(buf);
}

namespace {
constexpr int FLOW_PIN = 26, ZC_PIN = 25, HEAT_PIN = 27, AC_SENS = 14, TRIAC_PIN = 17;
constexpr int MAX_CS = 16;
constexpr int PRESS_PIN = 35;

constexpr unsigned long PRESS_CYCLE = 100, PID_CYCLE = 500, PWM_CYCLE = 500, LOG_CYCLE = 2000;
constexpr unsigned long MQTT_IDLE_CYCLE = 2000;  // ms between publishes when idle
constexpr unsigned long MQTT_SHOT_CYCLE = 500;   // ms between publishes during a shot

// Brew & Steam setpoint limits
constexpr float BREW_MIN = 90.0f, BREW_MAX = 99.0f;
constexpr float STEAM_MIN_C = 145.0f, STEAM_MAX_C = 155.0f;

// Default steam setpoint (within limits)
constexpr float STEAM_DEFAULT = 152.0f;

constexpr float RREF = 430.0f, RNOMINAL = 100.0f;
// Default PID params (overridable via MQTT number entities)
constexpr float P_GAIN_TEMP = 20.0f, I_GAIN_TEMP = 1.0f, D_GAIN_TEMP = 100.0f,
                WINDUP_GUARD_TEMP = 20.0f;

constexpr float PRESS_TOL = 0.4f, PRESS_GRAD = 0.00903f, PRESS_INT_0 = -4.0f;
constexpr int PRESS_BUFF_SIZE = 14;
constexpr float PRESS_THRESHOLD = 9.0f;

// FLOW_CAL in mL per pulse (1 cc == 1 mL)
constexpr float FLOW_CAL = 0.246f;
constexpr unsigned long PULSE_MIN = 10;

constexpr unsigned ZC_MIN = 4;
constexpr unsigned long ZC_WAIT = 2000, ZC_OFF = 1000, SHOT_RESET = 30000;
constexpr unsigned long AC_WAIT = 100;
constexpr int STEAM_MIN = 20;

const bool streamData = true, debugPrint = true;
// TRIAC dimmer control (RobotDyn module)
constexpr bool TRIAC_ENABLED = true;  // set to true if using dimmer module
constexpr int MAINS_HZ = 50;          // 50 or 60
constexpr unsigned long HALF_CYCLE_US = (1000000UL / (2 * MAINS_HZ));
constexpr unsigned int TRIAC_PULSE_US = 120;  // microseconds
}  // namespace

// ---------- Devices / globals ----------
namespace {
Adafruit_MAX31865 max31865(MAX_CS);
WiFiClient wifiClient;
PubSubClient mqttClient(wifiClient);

// Temps / PID
float currentTemp = 0.0f, lastTemp = 0.0f, pvFiltTemp = 0.0f;
float brewSetpoint = 95.0f;           // HA-controllable (90–99)
float steamSetpoint = STEAM_DEFAULT;  // HA-controllable (145–155)
float setTemp = brewSetpoint;         // active target (brew or steam)
float iStateTemp = 0.0f, heatPower = 0.0f;
// Live-tunable PID parameters (default to constexprs above)
float pGainTemp = P_GAIN_TEMP, iGainTemp = I_GAIN_TEMP, dGainTemp = D_GAIN_TEMP,
      windupGuardTemp = WINDUP_GUARD_TEMP;
int heatCycles = 0;
bool heaterState = false;
bool heaterEnabled = true;  // HA switch default ON at boot
// TRIAC: manual pump power percentage 0..100, controlled via HA number
float pumpPowerPct = 0.0f;
// TRIAC scheduling state
volatile unsigned long lastZcMicros = 0;
volatile bool zcFlagTriac = false;
bool triacPulsePending = false;
bool triacPulseOn = false;
unsigned long triacFireTimeUs = 0;
unsigned long triacPulseEndUs = 0;

// Pressure
int rawPress = 0;
float lastPress = 0.0f, pressNow = 0.0f, pressSum = 0.0f, pressGrad = PRESS_GRAD,
      pressInt = PRESS_INT_0;
float pressBuff[PRESS_BUFF_SIZE] = {0};
uint8_t pressBuffIdx = 0;

// Time/shot
unsigned long nLoop = 0, currentTime = 0, lastPidTime = 0, lastPwmTime = 0, lastMqttTime = 0,
              lastLogTime = 0;
;
volatile unsigned long lastPulseTime = 0;
unsigned long shotStart = 0, startTime = 0;
float shotTime = 0;  //

// Flow / flags
volatile unsigned long pulseCount = 0;
volatile unsigned long zcCount = 0;
volatile unsigned long lastZcTime = 0;
int vol = 0, preFlowVol = 0, shotVol = 0;
unsigned int lastVol = 0;
bool prevSteamFlag = false, ac = false;
int acCount = 0;
bool shotFlag = false, preFlow = false, steamFlag = false, setupComplete = false, debugData = false;

// OTA
static bool otaInitialized = false;
static bool otaActive = false;  // minimize other work while OTA is in progress

// MQTT diagnostics
static IPAddress g_mqttIp;
static bool g_mqttIpResolved = false;

// ---------- HA Discovery identity / topics ----------
const char* DISCOVERY_PREFIX = "homeassistant";
// If your broker ACLs need a username prefix, change this:
const char* STATE_BASE = "gaggia_classic";

char dev_id[32] = {0};
char uid_suffix[16] = {0};

// Sensor state topics
char t_shotvol_state[96], t_settemp_state[96], t_curtemp_state[96], t_press_state[96],
    t_shottime_state[96], t_ota_state[96];
// Switch state/command topics
char t_heater_state[96], t_heater_cmd[96];
// TRIAC pump power number topics
char t_pumppower_state[96], t_pumppower_cmd[96];
// Diagnostics state topics
char t_accnt_state[96], t_zccnt_state[96], t_pulsecnt_state[96];
// Binary sensor state topics
char t_shot_state[96], t_preflow_state[96], t_steam_state[96];
// Number entities (brew/steam setpoint) command/state topics
char t_brewset_state[96], t_brewset_cmd[96];
char t_steamset_state[96], t_steamset_cmd[96];
// PID number entity topics
char t_pidp_state[96], t_pidp_cmd[96];
char t_pidi_state[96], t_pidi_cmd[96];
char t_pidd_state[96], t_pidd_cmd[96];
char t_pidg_state[96], t_pidg_cmd[96];
// Sensor “mirror” of setpoints for verification
char t_brewset_sensor_state[96], t_steamset_sensor_state[96];

// Config topics
char c_shotvol[128], c_settemp[128], c_curtemp[128], c_press[128], c_shottime[128], c_ota[128];
char c_accnt[128], c_zccnt[128], c_pulsecnt[128];
char c_pidp_number[128], c_pidi_number[128], c_pidd_number[128], c_pidg_number[128];
char c_shot[128], c_preflow[128], c_steam[128];
char c_brewset_number[128], c_steamset_number[128];
char c_brewset_sensor[128], c_steamset_sensor[128];
// Switch config
char c_heater[128];
// TRIAC pump power number config
char c_pumppower_number[128];

// ---------- helpers ----------
/**
 * @brief Convert Wi‑Fi status to a readable string.
 */
static inline const char* wifiStatusName(wl_status_t s) {
    switch (s) {
        case WL_IDLE_STATUS:
            return "IDLE";
        case WL_NO_SSID_AVAIL:
            return "NO_SSID";
        case WL_SCAN_COMPLETED:
            return "SCAN_DONE";
        case WL_CONNECTED:
            return "CONNECTED";
        case WL_CONNECT_FAILED:
            return "CONNECT_FAILED";
        case WL_CONNECTION_LOST:
            return "CONNECTION_LOST";
        case WL_DISCONNECTED:
            return "DISCONNECTED";
        default:
            return "UNKNOWN";
    }
}
/**
 * @brief Convert PubSubClient connection state to a readable string.
 */
static inline const char* mqttStateName(int8_t s) {
    switch (s) {
        case MQTT_CONNECTION_TIMEOUT:
            return "CONNECTION_TIMEOUT";
        case MQTT_CONNECTION_LOST:
            return "CONNECTION_LOST";
        case MQTT_CONNECT_FAILED:
            return "CONNECT_FAILED";
        case MQTT_DISCONNECTED:
            return "DISCONNECTED";
        case MQTT_CONNECTED:
            return "CONNECTED";
        case MQTT_CONNECT_BAD_PROTOCOL:
            return "BAD_PROTOCOL";
        case MQTT_CONNECT_BAD_CLIENT_ID:
            return "BAD_CLIENT_ID";
        case MQTT_CONNECT_UNAVAILABLE:
            return "UNAVAILABLE";
        case MQTT_CONNECT_BAD_CREDENTIALS:
            return "BAD_CREDENTIALS";
        case MQTT_CONNECT_UNAUTHORIZED:
            return "UNAUTHORIZED";
        default:
            return "UNKNOWN";
    }
}

/**
 * @brief Tune MQTT timeouts/buffer to play nicer with OTA pauses.
 */
static void initMqttTuning() {
    // Longer keepalive so brief OTA stalls don't drop MQTT
    mqttClient.setKeepAlive(60);
    mqttClient.setSocketTimeout(5);
    mqttClient.setBufferSize(1024);
}
/**
 * @brief Resolve `MQTT_HOST` to an IP once and cache it.
 */
static void resolveBrokerIfNeeded() {
    if (g_mqttIpResolved) return;
    if (g_mqttIp.fromString(MQTT_HOST)) {
        g_mqttIpResolved = true;
        LOG("MQTT: using literal host %s", g_mqttIp.toString().c_str());
        mqttClient.setServer(g_mqttIp, MQTT_PORT);
        return;
    }
    if (WiFi.hostByName(MQTT_HOST, g_mqttIp) == 1) {
        g_mqttIpResolved = true;
        LOG("MQTT: %s resolved to %s", MQTT_HOST, g_mqttIp.toString().c_str());
        mqttClient.setServer(g_mqttIp, MQTT_PORT);
    } else
        LOG("MQTT: DNS resolve failed for %s", MQTT_HOST);
}

// ---------- OTA ----------
// Forward declaration for MQTT publish helper used in OTA callbacks
static void publishStr(const char* topic, const String& v, bool retain = false);
/**
 * @brief Initialize ArduinoOTA once Wi‑Fi is connected.
 *
 * Notes:
 * - Hostname is derived from MAC address for stability.
 * - If `OTA_PASSWORD` or `OTA_PASSWORD_HASH` is defined (via build flags),
 *   OTA authentication is enforced.
 * - During OTA, heater and TRIAC outputs are disabled and main work throttled.
 */
static void ensureOta() {
    if (otaInitialized || WiFi.status() != WL_CONNECTED) return;

    // Derive a stable hostname from MAC
    uint8_t mac[6];
    WiFi.macAddress(mac);
    char host[32];
    snprintf(host, sizeof(host), "gaggia-%02X%02X%02X", mac[3], mac[4], mac[5]);

    ArduinoOTA.setHostname(host);
#if defined(OTA_PASSWORD_HASH)
    ArduinoOTA.setPasswordHash(OTA_PASSWORD_HASH);
#elif defined(OTA_PASSWORD)
    ArduinoOTA.setPassword(OTA_PASSWORD);
#endif

    ArduinoOTA.onStart([]() {
        LOG("OTA: Start (%s)", ArduinoOTA.getCommand() == U_FLASH ? "flash" : "fs");
        otaActive = true;  // signal loop to reduce load and suppress MQTT publishing
        // Turn off heater to reduce power/noise during OTA
        digitalWrite(HEAT_PIN, LOW);
        digitalWrite(TRIAC_PIN, LOW);
        heaterState = false;
    });
    ArduinoOTA.onEnd([]() {
        LOG("OTA: End");
        otaActive = false;
    });
    ArduinoOTA.onProgress([](unsigned int progress, unsigned int total) {
        static unsigned int lastPct = 101;
        unsigned int pct = (total ? (progress * 100u / total) : 0u);
        if (pct != lastPct && (pct % 10u == 0u)) {
            LOG("OTA: %u%%", pct);
            lastPct = pct;
        }
    });
    ArduinoOTA.onError([](ota_error_t error) {
        const char* msg = "UNKNOWN";
        switch (error) {
            case OTA_AUTH_ERROR:
                msg = "AUTH";
                break;
            case OTA_BEGIN_ERROR:
                msg = "BEGIN";
                break;
            case OTA_CONNECT_ERROR:
                msg = "CONNECT";
                break;
            case OTA_RECEIVE_ERROR:
                msg = "RECEIVE";
                break;
            case OTA_END_ERROR:
                msg = "END";
                break;
        }
        LOG("OTA: Error %d (%s)", (int)error, msg);
        otaActive = false;
    });

    ArduinoOTA.begin();
    otaInitialized = true;
    LOG("OTA: Ready as %s.local", host);
}

/**
 * @brief PID controller with integral windup guard and filtered derivative.
 * @param Kp Proportional gain
 * @param Ki Integral gain
 * @param Kd Derivative gain
 * @param sp Setpoint (target)
 * @param pv Process value (measured)
 * @param dt Timestep in seconds
 * @param pvFilt Storage for filtered process variable (updated)
 * @param iSum Integral accumulator (updated)
 * @param guard Absolute limit for iTerm contribution (anti-windup)
 * @param dTau Derivative low-pass filter time constant (seconds)
 * @return Control output (unclamped)
 */
// Continuous-time gains: Kp [out/°C], Ki [out/(°C·s)], Kd [out·s/°C]
static float calcPID(float Kp, float Ki, float Kd,
                     float sp, float pv,
                     float dt,                    // seconds (0.5 at 2 Hz)
                     float& pvFilt,               // store filtered pv
                     float& iSum,                 // integral accumulator (∫err dt)
                     float guard,                 // limit on iTerm (e.g., 10 = ±10% duty)
                     float dTau = 1.0f)           // derivative LPF time const (s), ~1×dt
{
    // 1) Error
    float err = sp - pv;

    // 2) Integral (scaled by dt)
    iSum += err * dt;

    // 3) Derivative on measurement with 1st-order filter (dirty derivative)
    //    LPF on pv: pvFilt' = (pv - pvFilt)/dTau
    float alpha = dt / (dTau + dt);     // 0<alpha<1
    pvFilt += alpha * (pv - pvFilt);    // low-pass the measurement
    static float lastPvFilt = 0.0f;
    float dMeas = (pvFilt - lastPvFilt) / dt;
    lastPvFilt = pvFilt;

    // 4) Terms
    float pTerm = Kp * err;
    float iTerm = Ki * iSum;
    // clamp the CONTRIBUTION of I (anti-windup)
    if (iTerm >  guard) iTerm =  guard;
    if (iTerm < -guard) iTerm = -guard;

    float dTerm = -Kd * dMeas;          // derivative on measurement

    // 5) Output (unclamped here; clamp at actuator)
    return pTerm + iTerm + dTerm;
}

// --- MAX31865 deep debug read: proves the analog path ---
/**
 * @brief Verbose one‑shot read of MAX31865 for debugging analog chain.
 */
static void debugReadMAX31865() {
    // Configure for your wiring (2/3/4 wire)
    max31865.begin(MAX31865_2WIRE);
    delay(5);

    // Clear any latched faults, enable bias, take a one-shot
    max31865.clearFault();
    max31865.enableBias(true);
    delay(10);  // bias settle
    max31865.autoConvert(false);
    delay(1);

    uint16_t raw = max31865.readRTD();  // Library returns 15-bit value (D15..D1), LSB is fault
    // Some forks return the unshifted word. Normalize defensively:
    uint16_t rtd = (raw > 32768) ? (raw >> 1) : raw;

    // Ratio is 15-bit / 32768.0
    float ratio = (float)rtd / 32768.0f;
    float R = ratio * RREF;

    uint8_t f = max31865.readFault();
    max31865.enableBias(false);

    LOG("MAX31865: raw=0x%04X rtd=%u ratio=%.6f R=%.2f Ω", raw, rtd, ratio, R);

    if (f) {
        LOG("MAX31865: FAULT=0x%02X%s%s%s%s%s%s", f,
            (f & MAX31865_FAULT_HIGHTHRESH) ? " HIGHTHRESH" : "",
            (f & MAX31865_FAULT_LOWTHRESH) ? " LOWTHRESH" : "",
            (f & MAX31865_FAULT_REFINLOW) ? " REFINLOW" : "",
            (f & MAX31865_FAULT_REFINHIGH) ? " REFINHIGH" : "",
            (f & MAX31865_FAULT_RTDINLOW) ? " RTDINLOW" : "",
            (f & MAX31865_FAULT_OVUV) ? " OVC/UV" : "");
        // Keep faults latched in logs; clear if you want to retry:
        // max31865.clearFault();
    }

    // For extra confidence, also compute temperature:
    float t = max31865.temperature(RNOMINAL, RREF);
    LOG("MAX31865: Temp=%.2f °C (RNOM=%.1f, RREF=%.1f)", t, RNOMINAL, RREF);
}

// --- MAX31865 connectivity check & logging ---
/**
 * @brief Check MAX31865 fault/status and log useful diagnostics.
 */
static void logMax31865Status() {
    uint8_t f = max31865.readFault();

    // If the chip isn't on the bus, many MCUs will read 0xFF on MISO
    if (f == 0xFF) {
        LOG("MAX31865: no SPI response (CS=%d) — check wiring/power", MAX_CS);
        return;
    }

    if (f) {
        // Decode common fault bits for clarity
        LOG("MAX31865: detected but reporting FAULT=0x%02X%s%s%s%s%s%s", f,
            (f & MAX31865_FAULT_HIGHTHRESH) ? " HIGHTHRESH" : "",
            (f & MAX31865_FAULT_LOWTHRESH) ? " LOWTHRESH" : "",
            (f & MAX31865_FAULT_REFINLOW) ? " REFINLOW" : "",
            (f & MAX31865_FAULT_REFINHIGH) ? " REFINHIGH" : "",
            (f & MAX31865_FAULT_RTDINLOW) ? " RTDINLOW" : "",
            (f & MAX31865_FAULT_OVUV) ? " OVC/UV" : "");
        max31865.clearFault();
    } else {
        // Read raw ratio (0..1), calculate resistance, and temperature
        uint16_t raw = max31865.readRTD();
        uint16_t rtd = (raw > 32768) ? (raw >> 1) : raw;
        float ratio = (float)rtd / 32768.0f;
        float resistance = ratio * RREF;
        float tempC = max31865.temperature(RNOMINAL, RREF);

        LOG("MAX31865: connected; raw=0x%04X rtd=%u ratio=%.6f  R=%.2f Ω  Temp=%.2f °C", raw, rtd,
            ratio, resistance, tempC);
    }
}

// --------------- espresso logic ---------------
/**
 * @brief Detect shot start/stop based on zero‑cross events and steam transitions.
 */
static void checkShotStartStop() {
    if ((zcCount >= ZC_MIN) && !shotFlag && setupComplete &&
        ((currentTime - startTime) > ZC_WAIT)) {
        shotStart = currentTime;
        shotTime = 0;
        shotFlag = true;
        pulseCount = 0;
        preFlow = true;
        preFlowVol = 0;
    }
    if ((steamFlag && !prevSteamFlag) ||
        (currentTime - lastZcTime >= SHOT_RESET && shotFlag && currentTime > lastZcTime)) {
        pulseCount = 0;
        lastVol = 0;
        shotVol = 0;
        shotTime = 0;
        lastPulseTime = currentTime;
        shotFlag = false;
        preFlow = false;
    }
}

/**
 * @brief Read temperature and update heater PID and window length.
 */
static void updateTempPID() {
    currentTemp = max31865.temperature(RNOMINAL, RREF);
    if (currentTemp < 0) currentTemp = lastTemp;
    float dt = (currentTime - lastPidTime) / 1000.0f;
    lastPidTime = currentTime;
    if (!heaterEnabled) {
        // Pause PID calculations when heater is disabled
        heatPower = 0.0f;
        heatCycles = PWM_CYCLE;
        return;
    }

    // Active target picks between brew and steam setpoints
    setTemp = steamFlag ? steamSetpoint : brewSetpoint;

<<<<<<< HEAD
    heatPower = calcPID(pGainTemp, iGainTemp, dGainTemp, setTemp, currentTemp, lastTemp, iStateTemp,
                        windupGuardTemp);
=======
    heatPower = calcPID(pGainTemp, iGainTemp, dGainTemp,
                        setTemp, currentTemp,
                        dt, pvFiltTemp, iStateTemp, windupGuardTemp);
>>>>>>> e639fd4e
    if (heatPower > 100.0f) heatPower = 100.0f;
    if (heatPower < 0.0f) heatPower = 0.0f;
    heatCycles = (int)((100.0f - heatPower) / 100.0f * PWM_CYCLE);
    lastTemp = currentTemp;
}

/**
 * @brief Apply time‑proportioning control to the heater output.
 */
static void updateTempPWM() {
    if (!heaterEnabled) {
        digitalWrite(HEAT_PIN, LOW);
        heaterState = false;
        return;
    }
    if (currentTime - lastPwmTime >= (unsigned long)heatCycles) {
        digitalWrite(HEAT_PIN, HIGH);
        heaterState = true;
    }
    if (currentTime - lastPwmTime >= PWM_CYCLE) {
        digitalWrite(HEAT_PIN, LOW);
        heaterState = false;
        lastPwmTime = currentTime;
        nLoop = 0;
    }
    nLoop++;
}

/**
 * @brief Sample pressure ADC and maintain a moving average buffer.
 */
static void updatePressure() {
    rawPress = analogRead(PRESS_PIN);
    pressNow = rawPress * pressGrad + pressInt;
    uint8_t idx = pressBuffIdx;
    pressSum -= pressBuff[idx];
    pressBuff[idx] = pressNow;
    pressSum += pressNow;
    pressBuffIdx++;
    if (pressBuffIdx >= PRESS_BUFF_SIZE) pressBuffIdx = 0;
    lastPress = pressSum / PRESS_BUFF_SIZE;
}

/**
 * @brief Infer steam mode based on AC sense and recent zero‑cross activity.
 */
static void updateSteamFlag() {
    ac = !digitalRead(AC_SENS);
    prevSteamFlag = steamFlag;
    if ((millis() - lastZcTime) > ZC_OFF && ac) {
        acCount++;
        if (acCount > STEAM_MIN) {
            steamFlag = true;
        }
    } else {
        steamFlag = false;
        acCount = 0;
    }
}

/**
 * @brief Track pre‑infusion phase and capture volume up to threshold pressure.
 */
static void updatePreFlow() {
    if (preFlow && lastPress > PRESS_THRESHOLD) {
        preFlow = false;
        preFlowVol = vol;
    }
}

/**
 * @brief Convert pulse counts to volumes and maintain shot volume.
 */
static void updateVols() {
    vol = (int)(pulseCount * FLOW_CAL);
    lastVol = vol;
    shotVol = (preFlow || !shotFlag) ? 0 : (vol - preFlowVol);
}

// TRIAC dimmer control (Pump): schedule and fire gate pulses after zero-cross
/**
 * @brief Phase‑angle control for pump TRIAC synchronized to zero‑cross.
 *
 * Schedules a short gate pulse at a delay mapped from desired power.
 * Disabled during OTA to prioritize Wi‑Fi responsiveness.
 */
static void updateTriacControl() {
    if (!TRIAC_ENABLED) return;
    // Disable TRIAC during OTA to keep WiFi responsive
    if (otaActive) {
        digitalWrite(TRIAC_PIN, LOW);
        triacPulsePending = false;
        triacPulseOn = false;
        return;
    }
    // New zero-cross detected: compute delay based on desired power
    if (zcFlagTriac) {
        zcFlagTriac = false;
        float pct = pumpPowerPct;
        if (pct <= 0.0f) {
            triacPulsePending = false;
            triacPulseOn = false;
            digitalWrite(TRIAC_PIN, LOW);
        } else if (pct >= 100.0f) {
            // Fire almost immediately after ZC
            triacFireTimeUs = lastZcMicros + 50;  // small fixed delay
            triacPulsePending = true;
        } else {
            unsigned long delayUs = (unsigned long)((100.0f - pct) * 0.01f * (float)HALF_CYCLE_US);
            triacFireTimeUs = lastZcMicros + delayUs;
            triacPulsePending = true;
        }
    }
    unsigned long nowUs = micros();
    if (triacPulsePending && ((long)(nowUs - triacFireTimeUs) >= 0)) {
        digitalWrite(TRIAC_PIN, HIGH);
        triacPulseOn = true;
        triacPulseEndUs = nowUs + TRIAC_PULSE_US;
        triacPulsePending = false;
    }
    if (triacPulseOn && ((long)(micros() - triacPulseEndUs) >= 0)) {
        digitalWrite(TRIAC_PIN, LOW);
        triacPulseOn = false;
    }
}

// ISRs
/**
 * @brief Flow sensor ISR with simple debounce using `PULSE_MIN`.
 */
static void IRAM_ATTR flowInt() {
    unsigned long now = millis();
    if (now - lastPulseTime >= PULSE_MIN) {
        pulseCount++;
        lastPulseTime = now;
    }
}
/**
 * @brief Zero‑cross detect ISR: records timing and triggers TRIAC scheduling.
 */
static void IRAM_ATTR zcInt() {
    lastZcTime = millis();
    zcCount++;
    // TRIAC phase control timing (use micros for precision)
    lastZcMicros = micros();
    zcFlagTriac = true;
}

// ---------- HA Discovery helpers ----------
/**
 * @brief Build stable device identifiers from the MAC address.
 */
static void makeIdsFromMac() {
    uint8_t mac[6];
    WiFi.macAddress(mac);
    snprintf(uid_suffix, sizeof(uid_suffix), "%02X%02X%02X", mac[3], mac[4], mac[5]);
    snprintf(dev_id, sizeof(dev_id), "gaggia_classic-%s", uid_suffix);
}

/**
 * @brief Construct MQTT topics for state, commands and discovery.
 */
static void buildTopics() {
    // sensor states
    snprintf(t_shotvol_state, sizeof(t_shotvol_state), "%s/%s/shot_volume/state", STATE_BASE,
             uid_suffix);
    snprintf(t_settemp_state, sizeof(t_settemp_state), "%s/%s/set_temp/state", STATE_BASE,
             uid_suffix);
    snprintf(t_curtemp_state, sizeof(t_curtemp_state), "%s/%s/current_temp/state", STATE_BASE,
             uid_suffix);
    snprintf(t_press_state, sizeof(t_press_state), "%s/%s/pressure/state", STATE_BASE, uid_suffix);
    snprintf(t_shottime_state, sizeof(t_shottime_state), "%s/%s/shot_time/state", STATE_BASE,
             uid_suffix);
    snprintf(t_ota_state, sizeof(t_ota_state), "%s/%s/ota/status", STATE_BASE, uid_suffix);
    // TRIAC power number topics (pump power)
    snprintf(t_pumppower_state, sizeof(t_pumppower_state), "%s/%s/pump_power/state", STATE_BASE,
             uid_suffix);
    snprintf(t_pumppower_cmd, sizeof(t_pumppower_cmd), "%s/%s/pump_power/set", STATE_BASE,
             uid_suffix);
    // heater switch topics
    snprintf(t_heater_state, sizeof(t_heater_state), "%s/%s/heater/state", STATE_BASE, uid_suffix);
    snprintf(t_heater_cmd, sizeof(t_heater_cmd), "%s/%s/heater/set", STATE_BASE, uid_suffix);
    // diagnostic counters states
    snprintf(t_accnt_state, sizeof(t_accnt_state), "%s/%s/ac_count/state", STATE_BASE, uid_suffix);
    snprintf(t_zccnt_state, sizeof(t_zccnt_state), "%s/%s/zc_count/state", STATE_BASE, uid_suffix);
    snprintf(t_pulsecnt_state, sizeof(t_pulsecnt_state), "%s/%s/pulse_count/state", STATE_BASE,
             uid_suffix);
    // binary sensor states
    snprintf(t_shot_state, sizeof(t_shot_state), "%s/%s/shot/state", STATE_BASE, uid_suffix);
    snprintf(t_preflow_state, sizeof(t_preflow_state), "%s/%s/preflow/state", STATE_BASE,
             uid_suffix);
    snprintf(t_steam_state, sizeof(t_steam_state), "%s/%s/steam/state", STATE_BASE, uid_suffix);
    // number command/state
    snprintf(t_brewset_cmd, sizeof(t_brewset_cmd), "%s/%s/brew_setpoint/set", STATE_BASE,
             uid_suffix);
    snprintf(t_brewset_state, sizeof(t_brewset_state), "%s/%s/brew_setpoint/state", STATE_BASE,
             uid_suffix);
    snprintf(t_steamset_cmd, sizeof(t_steamset_cmd), "%s/%s/steam_setpoint/set", STATE_BASE,
             uid_suffix);
    snprintf(t_steamset_state, sizeof(t_steamset_state), "%s/%s/steam_setpoint/state", STATE_BASE,
             uid_suffix);
    // PID numbers
    snprintf(t_pidp_cmd, sizeof(t_pidp_cmd), "%s/%s/pid_p/set", STATE_BASE, uid_suffix);
    snprintf(t_pidp_state, sizeof(t_pidp_state), "%s/%s/pid_p/state", STATE_BASE, uid_suffix);
    snprintf(t_pidi_cmd, sizeof(t_pidi_cmd), "%s/%s/pid_i/set", STATE_BASE, uid_suffix);
    snprintf(t_pidi_state, sizeof(t_pidi_state), "%s/%s/pid_i/state", STATE_BASE, uid_suffix);
    snprintf(t_pidd_cmd, sizeof(t_pidd_cmd), "%s/%s/pid_d/set", STATE_BASE, uid_suffix);
    snprintf(t_pidd_state, sizeof(t_pidd_state), "%s/%s/pid_d/state", STATE_BASE, uid_suffix);
    snprintf(t_pidg_cmd, sizeof(t_pidg_cmd), "%s/%s/pid_guard/set", STATE_BASE, uid_suffix);
    snprintf(t_pidg_state, sizeof(t_pidg_state), "%s/%s/pid_guard/state", STATE_BASE, uid_suffix);
    // sensor mirrors of setpoints
    snprintf(t_brewset_sensor_state, sizeof(t_brewset_sensor_state), "%s/%s/brew_setpoint/state",
             STATE_BASE, uid_suffix);
    snprintf(t_steamset_sensor_state, sizeof(t_steamset_sensor_state), "%s/%s/steam_setpoint/state",
             STATE_BASE, uid_suffix);

    // configs
    snprintf(c_shotvol, sizeof(c_shotvol), "%s/sensor/%s_shot_volume/config", DISCOVERY_PREFIX,
             dev_id);
    snprintf(c_settemp, sizeof(c_settemp), "%s/sensor/%s_set_temp/config", DISCOVERY_PREFIX,
             dev_id);
    snprintf(c_curtemp, sizeof(c_curtemp), "%s/sensor/%s_current_temp/config", DISCOVERY_PREFIX,
             dev_id);
    snprintf(c_press, sizeof(c_press), "%s/sensor/%s_pressure/config", DISCOVERY_PREFIX, dev_id);
    snprintf(c_shottime, sizeof(c_shottime), "%s/sensor/%s_shot_time/config", DISCOVERY_PREFIX,
             dev_id);
    snprintf(c_ota, sizeof(c_ota), "%s/sensor/%s_ota_status/config", DISCOVERY_PREFIX, dev_id);

    snprintf(c_shot, sizeof(c_shot), "%s/binary_sensor/%s_shot/config", DISCOVERY_PREFIX, dev_id);
    snprintf(c_preflow, sizeof(c_preflow), "%s/binary_sensor/%s_preflow/config", DISCOVERY_PREFIX,
             dev_id);
    snprintf(c_steam, sizeof(c_steam), "%s/binary_sensor/%s_steam/config", DISCOVERY_PREFIX,
             dev_id);

    // numbers
    snprintf(c_brewset_number, sizeof(c_brewset_number), "%s/number/%s_brew_setpoint/config",
             DISCOVERY_PREFIX, dev_id);
    snprintf(c_steamset_number, sizeof(c_steamset_number), "%s/number/%s_steam_setpoint/config",
             DISCOVERY_PREFIX, dev_id);
    // PID numbers
    snprintf(c_pidp_number, sizeof(c_pidp_number), "%s/number/%s_pid_p/config", DISCOVERY_PREFIX,
             dev_id);
    snprintf(c_pidi_number, sizeof(c_pidi_number), "%s/number/%s_pid_i/config", DISCOVERY_PREFIX,
             dev_id);
    snprintf(c_pidd_number, sizeof(c_pidd_number), "%s/number/%s_pid_d/config", DISCOVERY_PREFIX,
             dev_id);
    snprintf(c_pidg_number, sizeof(c_pidg_number), "%s/number/%s_pid_guard/config",
             DISCOVERY_PREFIX, dev_id);

    // sensor mirrors for setpoints
    snprintf(c_brewset_sensor, sizeof(c_brewset_sensor), "%s/sensor/%s_brew_setpoint/config",
             DISCOVERY_PREFIX, dev_id);
    snprintf(c_steamset_sensor, sizeof(c_steamset_sensor), "%s/sensor/%s_steam_setpoint/config",
             DISCOVERY_PREFIX, dev_id);
    // diagnostic sensors
    snprintf(c_accnt, sizeof(c_accnt), "%s/sensor/%s_ac_count/config", DISCOVERY_PREFIX, dev_id);
    snprintf(c_zccnt, sizeof(c_zccnt), "%s/sensor/%s_zc_count/config", DISCOVERY_PREFIX, dev_id);
    snprintf(c_pulsecnt, sizeof(c_pulsecnt), "%s/sensor/%s_pulse_count/config", DISCOVERY_PREFIX,
             dev_id);
    // switch
    snprintf(c_heater, sizeof(c_heater), "%s/switch/%s_heater/config", DISCOVERY_PREFIX, dev_id);
    // TRIAC power number (pump power)
    snprintf(c_pumppower_number, sizeof(c_pumppower_number), "%s/number/%s_pump_power/config",
             DISCOVERY_PREFIX, dev_id);
}

/**
 * @brief JSON snippet describing the device for HA discovery payloads.
 */
static String deviceJson() {
    String j = "{";
    j += "\"identifiers\":[\"" + String(dev_id) + "\"],";
    j += "\"name\":\"Gaggia "
         "Classic\",\"manufacturer\":\"Custom\",\"model\":\"Gagguino\",\"sw_version\":\"" VERSION
         "\"}";
    return j;
}

/**
 * @brief Publish a retained discovery/config message.
 */
static void publishRetained(const char* topic, const String& payload) {
    if (!mqttClient.publish(topic, payload.c_str(), true))
        LOG("MQTT: discovery publish failed (%s)", topic);
}

/**
 * @brief Publish Home Assistant discovery entities (sensors, numbers, switch).
 */
static void publishDiscovery() {
    String dev = deviceJson();

    // --- sensors ---
    publishRetained(c_shotvol,
                    String("{\"name\":\"Shot Volume\",\"uniq_id\":\"") + dev_id +
                        "_shot_volume\",\"stat_t\":\"" + t_shotvol_state +
                        "\",\"dev_cla\":\"volume\",\"unit_of_meas\":\"mL\",\"stat_cla\":"
                        "\"measurement\",\"avty_t\":\"" +
                        String(MQTT_STATUS) +
                        "\",\"pl_avail\":\"online\",\"pl_not_avail\":\"offline\",\"dev\":" + dev +
                        "}");
    publishRetained(c_settemp,
                    String("{\"name\":\"Set Temperature\",\"uniq_id\":\"") + dev_id +
                        "_set_temp\",\"stat_t\":\"" + t_settemp_state +
                        "\",\"dev_cla\":\"temperature\",\"unit_of_meas\":\"°C\",\"stat_cla\":"
                        "\"measurement\",\"avty_t\":\"" +
                        String(MQTT_STATUS) +
                        "\",\"pl_avail\":\"online\",\"pl_not_avail\":\"offline\",\"dev\":" + dev +
                        "}");
    publishRetained(c_curtemp,
                    String("{\"name\":\"Current Temperature\",\"uniq_id\":\"") + dev_id +
                        "_current_temp\",\"stat_t\":\"" + t_curtemp_state +
                        "\",\"dev_cla\":\"temperature\",\"unit_of_meas\":\"°C\",\"stat_cla\":"
                        "\"measurement\",\"avty_t\":\"" +
                        String(MQTT_STATUS) +
                        "\",\"pl_avail\":\"online\",\"pl_not_avail\":\"offline\",\"dev\":" + dev +
                        "}");
    publishRetained(c_press,
                    String("{\"name\":\"Pressure\",\"uniq_id\":\"") + dev_id +
                        "_pressure\",\"stat_t\":\"" + t_press_state +
                        "\",\"dev_cla\":\"pressure\",\"unit_of_meas\":\"bar\",\"stat_cla\":"
                        "\"measurement\",\"avty_t\":\"" +
                        String(MQTT_STATUS) +
                        "\",\"pl_avail\":\"online\",\"pl_not_avail\":\"offline\",\"dev\":" + dev +
                        "}");
    publishRetained(c_shottime,
                    String("{\"name\":\"Shot Time\",\"uniq_id\":\"") + dev_id +
                        "_shot_time\",\"stat_t\":\"" + t_shottime_state +
                        "\",\"dev_cla\":\"duration\",\"unit_of_meas\":\"s\",\"stat_cla\":"
                        "\"measurement\",\"avty_t\":\"" +
                        String(MQTT_STATUS) +
                        "\",\"pl_avail\":\"online\",\"pl_not_avail\":\"offline\",\"dev\":" + dev +
                        "}");

    // OTA status (diagnostic sensor)
    publishRetained(
        c_ota, String("{\"name\":\"OTA Status\",\"uniq_id\":\"") + dev_id +
                   "_ota_status\",\"stat_t\":\"" + t_ota_state +
                   "\",\"entity_category\":\"diagnostic\",\"avty_t\":\"" + String(MQTT_STATUS) +
                   "\",\"pl_avail\":\"online\",\"pl_not_avail\":\"offline\",\"dev\":" + dev + "}");

    // Diagnostic counters
    publishRetained(
        c_accnt,
        String("{\"name\":\"AC Count\",\"uniq_id\":\"") + dev_id + "_ac_count\",\"stat_t\":\"" +
            t_accnt_state +
            "\",\"stat_cla\":\"measurement\",\"entity_category\":\"diagnostic\",\"avty_t\":\"" +
            String(MQTT_STATUS) +
            "\",\"pl_avail\":\"online\",\"pl_not_avail\":\"offline\",\"dev\":" + dev + "}");
    publishRetained(
        c_zccnt,
        String("{\"name\":\"ZC Count\",\"uniq_id\":\"") + dev_id + "_zc_count\",\"stat_t\":\"" +
            t_zccnt_state +
            "\",\"stat_cla\":\"measurement\",\"entity_category\":\"diagnostic\",\"avty_t\":\"" +
            String(MQTT_STATUS) +
            "\",\"pl_avail\":\"online\",\"pl_not_avail\":\"offline\",\"dev\":" + dev + "}");
    publishRetained(
        c_pulsecnt,
        String("{\"name\":\"Pulse Count\",\"uniq_id\":\"") + dev_id +
            "_pulse_count\",\"stat_t\":\"" + t_pulsecnt_state +
            "\",\"stat_cla\":\"measurement\",\"entity_category\":\"diagnostic\",\"avty_t\":\"" +
            String(MQTT_STATUS) +
            "\",\"pl_avail\":\"online\",\"pl_not_avail\":\"offline\",\"dev\":" + dev + "}");

    // --- binary sensors ---
    publishRetained(
        c_shot, String("{\"name\":\"Shot\",\"uniq_id\":\"") + dev_id + "_shot\",\"stat_t\":\"" +
                    t_shot_state +
                    "\",\"pl_on\":\"ON\",\"pl_off\":\"OFF\",\"dev_cla\":\"running\",\"avty_t\":\"" +
                    String(MQTT_STATUS) +
                    "\",\"pl_avail\":\"online\",\"pl_not_avail\":\"offline\",\"dev\":" + dev + "}");
    publishRetained(
        c_preflow,
        String("{\"name\":\"Pre-Flow\",\"uniq_id\":\"") + dev_id + "_preflow\",\"stat_t\":\"" +
            t_preflow_state +
            "\",\"pl_on\":\"ON\",\"pl_off\":\"OFF\",\"dev_cla\":\"running\",\"avty_t\":\"" +
            String(MQTT_STATUS) +
            "\",\"pl_avail\":\"online\",\"pl_not_avail\":\"offline\",\"dev\":" + dev + "}");
    publishRetained(
        c_steam,
        String("{\"name\":\"Steam\",\"uniq_id\":\"") + dev_id + "_steam\",\"stat_t\":\"" +
            t_steam_state +
            "\",\"pl_on\":\"ON\",\"pl_off\":\"OFF\",\"dev_cla\":\"running\",\"avty_t\":\"" +
            String(MQTT_STATUS) +
            "\",\"pl_avail\":\"online\",\"pl_not_avail\":\"offline\",\"dev\":" + dev + "}");

    // --- switch: heater enable ---
    publishRetained(
        c_heater,
        String("{\"name\":\"Heater\",\"uniq_id\":\"") + dev_id + "_heater\",\"cmd_t\":\"" +
            t_heater_cmd + "\",\"stat_t\":\"" + t_heater_state +
            "\",\"pl_on\":\"ON\",\"pl_off\":\"OFF\",\"avty_t\":\"" + String(MQTT_STATUS) +
            "\",\"pl_avail\":\"online\",\"pl_not_avail\":\"offline\",\"dev\":" + dev + "}");

    // --- number: pump power (TRIAC) ---
    publishRetained(c_pumppower_number, String("{\"name\":\"Pump Power\",\"uniq_id\":\"") + dev_id +
                                            "_pump_power\",\"cmd_t\":\"" + t_pumppower_cmd +
                                            "\",\"stat_t\":\"" + t_pumppower_state +
                                            "\",\"unit_of_meas\":\"%\",\"min\":0,\"max\":100,"
                                            "\"step\":1,\"mode\":\"auto\",\"avty_t\":\"" +
                                            String(MQTT_STATUS) +
                                            "\",\"pl_avail\":\"online\",\"pl_not_avail\":"
                                            "\"offline\",\"entity_category\":\"config\",\"dev\":" +
                                            dev + "}");

    // --- numbers (controllable) ---
    publishRetained(
        c_brewset_number,
        String("{\"name\":\"Brew Setpoint\",\"uniq_id\":\"") + dev_id +
            "_brew_setpoint\",\"cmd_t\":\"" + t_brewset_cmd + "\",\"stat_t\":\"" + t_brewset_state +
            "\",\"unit_of_meas\":\"°C\",\"dev_cla\":\"temperature\",\"min\":90,\"max\":99,\"step\":"
            "1,\"mode\":\"auto\",\"avty_t\":\"" +
            String(MQTT_STATUS) +
            "\",\"pl_avail\":\"online\",\"pl_not_avail\":\"offline\",\"dev\":" + dev + "}");

    publishRetained(c_steamset_number,
                    String("{\"name\":\"Steam Setpoint\",\"uniq_id\":\"") + dev_id +
                        "_steam_setpoint\",\"cmd_t\":\"" + t_steamset_cmd + "\",\"stat_t\":\"" +
                        t_steamset_state +
                        "\",\"unit_of_meas\":\"°C\",\"dev_cla\":\"temperature\",\"min\":145,"
                        "\"max\":155,\"step\":1,\"mode\":\"auto\",\"avty_t\":\"" +
                        String(MQTT_STATUS) +
                        "\",\"pl_avail\":\"online\",\"pl_not_avail\":\"offline\",\"dev\":" + dev +
                        "}");

    // PID number entities
    publishRetained(c_pidp_number,
                    String("{\"name\":\"PID P\",\"uniq_id\":\"") + dev_id +
                        "_pid_p\",\"cmd_t\":\"" + t_pidp_cmd + "\",\"stat_t\":\"" + t_pidp_state +
                        "\",\"min\":0,\"max\":200,\"step\":0.1,\"mode\":\"auto\",\"avty_t\":\"" +
                        String(MQTT_STATUS) +
                        "\",\"pl_avail\":\"online\",\"pl_not_avail\":\"offline\",\"dev\":" + dev +
                        "}");
    publishRetained(c_pidi_number,
                    String("{\"name\":\"PID I\",\"uniq_id\":\"") + dev_id +
                        "_pid_i\",\"cmd_t\":\"" + t_pidi_cmd + "\",\"stat_t\":\"" + t_pidi_state +
                        "\",\"min\":0,\"max\":10,\"step\":0.05,\"mode\":\"auto\",\"avty_t\":\"" +
                        String(MQTT_STATUS) +
                        "\",\"pl_avail\":\"online\",\"pl_not_avail\":\"offline\",\"dev\":" + dev +
                        "}");
    publishRetained(c_pidd_number,
                    String("{\"name\":\"PID D\",\"uniq_id\":\"") + dev_id +
                        "_pid_d\",\"cmd_t\":\"" + t_pidd_cmd + "\",\"stat_t\":\"" + t_pidd_state +
                        "\",\"min\":0,\"max\":500,\"step\":0.5,\"mode\":\"auto\",\"avty_t\":\"" +
                        String(MQTT_STATUS) +
                        "\",\"pl_avail\":\"online\",\"pl_not_avail\":\"offline\",\"dev\":" + dev +
                        "}");
    publishRetained(
        c_pidg_number,
        String("{\"name\":\"PID Guard\",\"uniq_id\":\"") + dev_id + "_pid_guard\",\"cmd_t\":\"" +
            t_pidg_cmd + "\",\"stat_t\":\"" + t_pidg_state +
            "\",\"min\":0,\"max\":100,\"step\":0.5,\"mode\":\"auto\",\"avty_t\":\"" +
            String(MQTT_STATUS) +
            "\",\"pl_avail\":\"online\",\"pl_not_avail\":\"offline\",\"dev\":" + dev + "}");

    // --- sensor mirrors (read-only) for verification ---
    publishRetained(c_brewset_sensor,
                    String("{\"name\":\"Brew Setpoint (Sensor)\",\"uniq_id\":\"") + dev_id +
                        "_brew_setpoint_sensor\",\"stat_t\":\"" + t_brewset_sensor_state +
                        "\",\"dev_cla\":\"temperature\",\"unit_of_meas\":\"°C\",\"stat_cla\":"
                        "\"measurement\",\"avty_t\":\"" +
                        String(MQTT_STATUS) +
                        "\",\"pl_avail\":\"online\",\"pl_not_avail\":\"offline\",\"dev\":" + dev +
                        "}");

    publishRetained(c_steamset_sensor,
                    String("{\"name\":\"Steam Setpoint (Sensor)\",\"uniq_id\":\"") + dev_id +
                        "_steam_setpoint_sensor\",\"stat_t\":\"" + t_steamset_sensor_state +
                        "\",\"dev_cla\":\"temperature\",\"unit_of_meas\":\"°C\",\"stat_cla\":"
                        "\"measurement\",\"avty_t\":\"" +
                        String(MQTT_STATUS) +
                        "\",\"pl_avail\":\"online\",\"pl_not_avail\":\"offline\",\"dev\":" + dev +
                        "}");
}

// ---------- publishing states ----------
/**
 * @brief Publish a string value to MQTT.
 */
static void publishStr(const char* topic, const String& v, bool retain) {
    if (!mqttClient.publish(topic, v.c_str(), retain))
        LOG("MQTT: state publish failed (%s) val=%s", topic, v.c_str());
}
/**
 * @brief Publish a floating‑point value with fixed decimals.
 */
static void publishNum(const char* topic, float v, uint8_t decimals = 1, bool retain = false) {
    char tmp[24];
    dtostrf(v, 0, decimals, tmp);
    publishStr(topic, String(tmp), retain);
}
static void publishBool(const char* topic, bool on, bool retain = false) {
    publishStr(topic, on ? "ON" : "OFF", retain);
}

/**
 * @brief Publish periodic telemetry and mirrored setpoint values.
 */
static void publishStates() {
    // measurements
    publishNum(t_shotvol_state, shotVol, 0);  // mL
    publishNum(t_settemp_state, setTemp, 1);  // active target
    publishNum(t_curtemp_state, currentTemp, 1);
    publishNum(t_press_state, lastPress, 1);
    publishNum(t_shottime_state, shotTime, 1);  // seconds
    // heater switch state (retained so HA keeps last state)
    publishBool(t_heater_state, heaterEnabled, true);
    // Pump power state (TRIAC, retained)
    publishNum(t_pumppower_state, pumpPowerPct, 0, true);
    // diagnostics
    publishNum(t_accnt_state, acCount, 0);
    publishNum(t_zccnt_state, zcCount, 0);
    publishNum(t_pulsecnt_state, pulseCount, 0);

    // flags
    publishBool(t_shot_state, shotFlag);
    publishBool(t_preflow_state, preFlow);
    publishBool(t_steam_state, steamFlag);

    // number entity states (retained so HA persists)
    publishNum(t_brewset_state, brewSetpoint, 1, true);
    publishNum(t_steamset_state, steamSetpoint, 1, true);
    // PID number states
    publishNum(t_pidp_state, pGainTemp, 2, true);
    publishNum(t_pidi_state, iGainTemp, 2, true);
    publishNum(t_pidd_state, dGainTemp, 2, true);
    publishNum(t_pidg_state, windupGuardTemp, 2, true);

    // sensor mirrors (verification)
    publishNum(t_brewset_sensor_state, brewSetpoint, 1);
    publishNum(t_steamset_sensor_state, steamSetpoint, 1);
}

// ---------- MQTT callback (handle both setpoints) ----------
/**
 * @brief Handle inbound MQTT commands (setpoints, PID gains, pump power, switch).
 */
static void mqttCallback(char* topic, uint8_t* payload, unsigned int len) {
    auto parse_clamped = [&](const char* t, float lo, float hi, float& outVal) -> bool {
        if (strcmp(topic, t) != 0) return false;
        char buf[32] = {0};
        unsigned n = (len < sizeof(buf) - 1) ? len : sizeof(buf) - 1;
        memcpy(buf, payload, n);
        float v = atof(buf);
        if (v < lo) v = lo;
        if (v > hi) v = hi;
        outVal = v;
        return true;
    };
    auto parse_onoff = [&](const char* t, bool& outVal) -> bool {
        if (strcmp(topic, t) != 0) return false;
        char buf[8] = {0};
        unsigned n = (len < sizeof(buf) - 1) ? len : sizeof(buf) - 1;
        memcpy(buf, payload, n);
        for (unsigned i = 0; i < n; ++i) buf[i] = (char)toupper((unsigned char)buf[i]);
        if (strcmp(buf, "ON") == 0) {
            outVal = true;
            return true;
        }
        if (strcmp(buf, "OFF") == 0) {
            outVal = false;
            return true;
        }
        return false;
    };
    bool changed = false;
    if (parse_clamped(t_brewset_cmd, BREW_MIN, BREW_MAX, brewSetpoint)) {
        changed = true;
        LOG("HA: Brew setpoint -> %.1f °C", brewSetpoint);
    }
    if (parse_clamped(t_steamset_cmd, STEAM_MIN_C, STEAM_MAX_C, steamSetpoint)) {
        changed = true;
        LOG("HA: Steam setpoint -> %.1f °C", steamSetpoint);
    }
    // PID params
    float tmp;
    if (parse_clamped(t_pidp_cmd, 0.0f, 200.0f, tmp)) {
        pGainTemp = tmp;
        publishNum(t_pidp_state, pGainTemp, 2, true);
        LOG("HA: PID P -> %.2f", pGainTemp);
    }
    if (parse_clamped(t_pidi_cmd, 0.0f, 10.0f, tmp)) {
        iGainTemp = tmp;
        publishNum(t_pidi_state, iGainTemp, 2, true);
        LOG("HA: PID I -> %.2f", iGainTemp);
    }
    if (parse_clamped(t_pidd_cmd, 0.0f, 500.0f, tmp)) {
        dGainTemp = tmp;
        publishNum(t_pidd_state, dGainTemp, 2, true);
        LOG("HA: PID D -> %.2f", dGainTemp);
    }
    if (parse_clamped(t_pidg_cmd, 0.0f, 100.0f, tmp)) {
        windupGuardTemp = tmp;
        publishNum(t_pidg_state, windupGuardTemp, 2, true);
        LOG("HA: PID Guard -> %.2f", windupGuardTemp);
    }
    // TRIAC pump power (0..100)
    if (parse_clamped(t_pumppower_cmd, 0.0f, 100.0f, tmp)) {
        pumpPowerPct = tmp;
        publishNum(t_pumppower_state, pumpPowerPct, 0, true);
        LOG("HA: Pump Power -> %.0f%%", pumpPowerPct);
    }
    // heater switch
    bool hv;
    if (parse_onoff(t_heater_cmd, hv)) {
        heaterEnabled = hv;
        if (!heaterEnabled) {
            heatPower = 0.0f;
            heatCycles = PWM_CYCLE;
            digitalWrite(HEAT_PIN, LOW);
            heaterState = false;
        }
        publishBool(t_heater_state, heaterEnabled, true);
        LOG("HA: Heater -> %s", heaterEnabled ? "ON" : "OFF");
    }
    if (changed) {
        if (!steamFlag) setTemp = brewSetpoint;  // if brewing, apply immediately
        // reflect new values
        publishNum(t_brewset_state, brewSetpoint, 1, true);
        publishNum(t_steamset_state, steamSetpoint, 1, true);
        // sensors (verification)
        publishNum(t_brewset_sensor_state, brewSetpoint, 1);
        publishNum(t_steamset_sensor_state, steamSetpoint, 1);
    }
}

// ---------- WiFi / MQTT ----------
/**
 * @brief Maintain Wi‑Fi connection with periodic reconnect attempts.
 */
static void ensureWifi() {
    wl_status_t now = WiFi.status();
    static wl_status_t last = (wl_status_t)255;
    if (now != last) {
        if (now == WL_CONNECTED) {
            LOG("WiFi: %s  IP=%s  GW=%s  RSSI=%d dBm", wifiStatusName(now),
                WiFi.localIP().toString().c_str(), WiFi.gatewayIP().toString().c_str(),
                WiFi.RSSI());
            g_mqttIpResolved = false;
            resolveBrokerIfNeeded();
        } else {
            LOG("WiFi: %s (code=%d) — reconnecting…", wifiStatusName(now), (int)now);
        }
        last = now;
    }
    if (now == WL_CONNECTED) return;
    static unsigned long t0 = 0;
    if (millis() - t0 < 2000) return;
    t0 = millis();
    WiFi.disconnect(true);
    WiFi.mode(WIFI_STA);
    WiFi.begin(WIFI_SSID, WIFI_PASSWORD);
}

/**
 * @brief Maintain MQTT session, (re)publish discovery and subscribe to commands.
 */
static void ensureMqtt() {
    mqttClient.loop();
    if (otaActive) {
        // Avoid connect/discovery/publishing churn during OTA
        return;
    }
    static bool lastConn = false;
    if (WiFi.status() != WL_CONNECTED) {
        lastConn = false;
        return;
    }
    if (mqttClient.connected()) {
        if (!lastConn) {
            LOG("MQTT: connected (state=%d %s)", mqttClient.state(),
                mqttStateName(mqttClient.state()));
            mqttClient.publish(MQTT_STATUS, "online", true);
            makeIdsFromMac();
            buildTopics();
            publishDiscovery();
            mqttClient.subscribe(t_brewset_cmd);
            mqttClient.subscribe(t_steamset_cmd);
            // PID control subscriptions
            mqttClient.subscribe(t_pidp_cmd);
            mqttClient.subscribe(t_pidi_cmd);
            mqttClient.subscribe(t_pidd_cmd);
            mqttClient.subscribe(t_pidg_cmd);
            // heater switch
            mqttClient.subscribe(t_heater_cmd);
            // TRIAC pump power control
            mqttClient.subscribe(t_pumppower_cmd);
        }
        lastConn = true;
        return;
    }
    if (lastConn) {
        LOG("MQTT: disconnected (state=%d %s) — will retry", mqttClient.state(),
            mqttStateName(mqttClient.state()));
        lastConn = false;
    }
    static unsigned long lastAttempt = 0;
    if (millis() - lastAttempt < 2000) return;
    lastAttempt = millis();
    LOG("MQTT: connecting to %s:%u as '%s' (user=%s)…", MQTT_HOST, MQTT_PORT, MQTT_CLIENTID,
        (MQTT_USER && MQTT_USER[0]) ? MQTT_USER : "(none)");
    bool ok;
    if (MQTT_USER && MQTT_USER[0])
        ok = mqttClient.connect(MQTT_CLIENTID, MQTT_USER, MQTT_PASS, MQTT_STATUS, 0, true,
                                "offline");
    else
        ok = mqttClient.connect(MQTT_CLIENTID, nullptr, nullptr, MQTT_STATUS, 0, true, "offline");
    if (!ok)
        LOG("MQTT: connect failed rc=%d (%s)  WiFi=%s RSSI=%d IP=%s GW=%s", mqttClient.state(),
            mqttStateName(mqttClient.state()), wifiStatusName(WiFi.status()), WiFi.RSSI(),
            WiFi.localIP().toString().c_str(), WiFi.gatewayIP().toString().c_str());
}
}  // namespace

namespace gag {

/**
 * @copydoc gag::setup()
 */
void setup() {
    Serial.begin(SERIAL_BAUD);
    delay(300);
    LOG("Booting… FW %s", VERSION);

#if defined(ARDUINO_ARCH_ESP32)
    analogReadResolution(12);
    analogSetAttenuation(ADC_11db);
#endif

    pinMode(MAX_CS, OUTPUT);
    pinMode(HEAT_PIN, OUTPUT);
    pinMode(TRIAC_PIN, OUTPUT);
    pinMode(PRESS_PIN, INPUT);
    pinMode(FLOW_PIN, INPUT_PULLUP);
    pinMode(ZC_PIN, INPUT);
    pinMode(AC_SENS, INPUT_PULLUP);
    digitalWrite(HEAT_PIN, LOW);
    digitalWrite(TRIAC_PIN, LOW);
    heaterState = false;

    debugReadMAX31865();
    // 🔎 Confirm MAX31865 is present and healthy
    logMax31865Status();

    // zero pressure
    float startP = analogRead(PRESS_PIN) * pressGrad + pressInt;
    if (startP > -PRESS_TOL && startP < PRESS_TOL) {
        pressInt -= startP;
        LOG("Pressure Intercept reset to %f", pressInt);
    }

    attachInterrupt(digitalPinToInterrupt(FLOW_PIN), flowInt, CHANGE);
    attachInterrupt(digitalPinToInterrupt(ZC_PIN), zcInt, RISING);

    pulseCount = 0;
    startTime = millis();
    lastPidTime = startTime;
    lastPwmTime = startTime;
    lastPulseTime = startTime;
    setupComplete = true;

    WiFi.mode(WIFI_STA);
    WiFi.begin(WIFI_SSID, WIFI_PASSWORD);
#if defined(ARDUINO_ARCH_ESP32)
    // Improve OTA/MQTT reliability by disabling WiFi modem sleep
    WiFi.setSleep(false);
#endif
    mqttClient.setServer(MQTT_HOST, MQTT_PORT);
    mqttClient.setCallback(mqttCallback);
    initMqttTuning();
    resolveBrokerIfNeeded();

    LOG("Pins: FLOW=%d ZC=%d HEAT=%d AC_SENS=%d PRESS=%d  SPI{CS=%d}", FLOW_PIN, ZC_PIN, HEAT_PIN,
        AC_SENS, PRESS_PIN, MAX_CS);
    LOG("WiFi: connecting to '%s'…  MQTT: %s:%u id=%s", WIFI_SSID, MQTT_HOST, MQTT_PORT,
        MQTT_CLIENTID);
}

/**
 * @copydoc gag::loop()
 */
void loop() {
    currentTime = millis();

    // During OTA, minimize work to keep WiFi/TCP responsive
    if (!otaActive) {
        checkShotStartStop();
        if (currentTime - lastPidTime >= PID_CYCLE) updateTempPID();
        updateTempPWM();
        updatePressure();
        updatePreFlow();
        updateVols();
        updateSteamFlag();
    }

    // Update shot time continuously while shot is active (seconds)
    if (shotFlag) {
        shotTime = (currentTime - shotStart) / 1000.0f;
    }

    ensureWifi();
    ensureMqtt();
    ensureOta();
    if (WiFi.status() == WL_CONNECTED) ArduinoOTA.handle();
    // TRIAC control needs frequent checks (after OTA.handle to keep WiFi responsive)
    if (!otaActive) updateTriacControl();

    unsigned long publishInterval = shotFlag ? MQTT_SHOT_CYCLE : MQTT_IDLE_CYCLE;
    if (!otaActive && streamData && (currentTime - lastMqttTime) >= publishInterval) {
        if (mqttClient.connected()) publishStates();
        lastMqttTime = currentTime;
    }

    if (!otaActive && debugPrint &&
        (currentTime - lastLogTime) > LOG_CYCLE) { /* optional debug printing */
        LOG("Pressure: Raw=%d, Now=%0.2f Last=%0.2f", rawPress, pressNow, lastPress);
        LOG("Temp: Set=%0.1f, Current=%0.2f", setTemp, currentTemp);
        LOG("Heat: Power=%0.1f, Cycles=%d", heatPower, heatCycles);
        LOG("Vol: Pulses=%lu, Vol=%d", pulseCount, vol);
        LOG("Pump: ZC Count =%lu", zcCount);
        LOG("Flags: Steam=%d, Shot=%d", steamFlag, shotFlag);
        LOG("AC Count=%d", acCount);
        LOG("");
        lastLogTime = currentTime;
    }
}

}  // namespace gag<|MERGE_RESOLUTION|>--- conflicted
+++ resolved
@@ -365,13 +365,12 @@
  * @return Control output (unclamped)
  */
 // Continuous-time gains: Kp [out/°C], Ki [out/(°C·s)], Kd [out·s/°C]
-static float calcPID(float Kp, float Ki, float Kd,
-                     float sp, float pv,
-                     float dt,                    // seconds (0.5 at 2 Hz)
-                     float& pvFilt,               // store filtered pv
-                     float& iSum,                 // integral accumulator (∫err dt)
-                     float guard,                 // limit on iTerm (e.g., 10 = ±10% duty)
-                     float dTau = 1.0f)           // derivative LPF time const (s), ~1×dt
+static float calcPID(float Kp, float Ki, float Kd, float sp, float pv,
+                     float dt,           // seconds (0.5 at 2 Hz)
+                     float& pvFilt,      // store filtered pv
+                     float& iSum,        // integral accumulator (∫err dt)
+                     float guard,        // limit on iTerm (e.g., 10 = ±10% duty)
+                     float dTau = 1.0f)  // derivative LPF time const (s), ~1×dt
 {
     // 1) Error
     float err = sp - pv;
@@ -381,8 +380,8 @@
 
     // 3) Derivative on measurement with 1st-order filter (dirty derivative)
     //    LPF on pv: pvFilt' = (pv - pvFilt)/dTau
-    float alpha = dt / (dTau + dt);     // 0<alpha<1
-    pvFilt += alpha * (pv - pvFilt);    // low-pass the measurement
+    float alpha = dt / (dTau + dt);   // 0<alpha<1
+    pvFilt += alpha * (pv - pvFilt);  // low-pass the measurement
     static float lastPvFilt = 0.0f;
     float dMeas = (pvFilt - lastPvFilt) / dt;
     lastPvFilt = pvFilt;
@@ -391,10 +390,10 @@
     float pTerm = Kp * err;
     float iTerm = Ki * iSum;
     // clamp the CONTRIBUTION of I (anti-windup)
-    if (iTerm >  guard) iTerm =  guard;
+    if (iTerm > guard) iTerm = guard;
     if (iTerm < -guard) iTerm = -guard;
 
-    float dTerm = -Kd * dMeas;          // derivative on measurement
+    float dTerm = -Kd * dMeas;  // derivative on measurement
 
     // 5) Output (unclamped here; clamp at actuator)
     return pTerm + iTerm + dTerm;
@@ -526,14 +525,8 @@
     // Active target picks between brew and steam setpoints
     setTemp = steamFlag ? steamSetpoint : brewSetpoint;
 
-<<<<<<< HEAD
-    heatPower = calcPID(pGainTemp, iGainTemp, dGainTemp, setTemp, currentTemp, lastTemp, iStateTemp,
-                        windupGuardTemp);
-=======
-    heatPower = calcPID(pGainTemp, iGainTemp, dGainTemp,
-                        setTemp, currentTemp,
-                        dt, pvFiltTemp, iStateTemp, windupGuardTemp);
->>>>>>> e639fd4e
+    heatPower = calcPID(pGainTemp, iGainTemp, dGainTemp, setTemp, currentTemp, dt, pvFiltTemp,
+                        iStateTemp, windupGuardTemp);
     if (heatPower > 100.0f) heatPower = 100.0f;
     if (heatPower < 0.0f) heatPower = 0.0f;
     heatCycles = (int)((100.0f - heatPower) / 100.0f * PWM_CYCLE);
